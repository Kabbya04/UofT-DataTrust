"use client"

import { createContext, useContext, useState, useEffect, type ReactNode } from "react"
import { api } from "@/app/lib/api"
import { mockJoinRequestService } from "@/app/services/mock-join-requests"
import { useAuth } from "./auth-context"

interface Community {
  id: string
  name: string
  description: string | null
  logo: string | null
  community_category: {
    id: string
    name: string
  }
  admins?: Array<{
    id: string
    name: string
    email: string
  }>
  users?: Array<{
    id: string
    name: string
    email: string
  }>
  isJoined?: boolean
  memberCount?: number
  tags?: string[]
  coverImage?: string
}

interface JoinRequest {
  id: string
  user_id: string
  community_id: string
  message?: string
  status: 'pending' | 'approved' | 'rejected'
  created_at: string
  user: {
    id: string
    name: string
    email: string
  }
}

interface CommunityContextType {
  communities: Community[]
  loading: boolean
  error: string | null
  toggleJoinStatus: (communityId: string) => void
  getCommunity: (communityId: string) => Community | undefined
  submitJoinRequest: (communityId: string, message: string) => Promise<{ success: boolean; message?: string }>
  getJoinRequests: (communityId: string) => Promise<JoinRequest[]>
  getAllJoinRequests: () => Promise<JoinRequest[]>
  approveJoinRequest: (requestId: string) => Promise<{ success: boolean; message?: string }>
  rejectJoinRequest: (requestId: string, reason?: string, adminMessage?: string) => Promise<{ success: boolean; message?: string }>
  fetchCommunities: () => Promise<void>
  refreshCommunities: () => Promise<void>
}

const CommunityContext = createContext<CommunityContextType | undefined>(undefined)


export function CommunityProvider({ children }: { children: ReactNode }) {
  const [communities, setCommunities] = useState<Community[]>([])
  const [loading, setLoading] = useState(false)
  const [error, setError] = useState<string | null>(null)
  const { user, isLoading: authLoading } = useAuth()

  const fetchCommunities = async () => {
    try {
      setLoading(true)
      setError(null)
      const response = await api.communities.getAll(1, 50)

      // Get current user ID from auth context
      const currentUserId = user?.id || "USR-734-B" // Fallback to mock ID if no user
<<<<<<< HEAD
      
      const transformedCommunities: Community[] = (response.data as any).items.map((community: any) => {
        // Check if current user is in the community's users or admins array (arrays contain user IDs as strings)
        const isUserMember = community.users?.includes(currentUserId) || false
        const isUserAdmin = community.admins?.includes(currentUserId) || false
        const isJoined = isUserMember || isUserAdmin
        
        console.log(`Community ${community.name}: user ${currentUserId} is ${isJoined ? 'joined' : 'not joined'}`)
        console.log(`  - Community users:`, community.users || [])
        console.log(`  - Community admins:`, community.admins || [])
=======
      console.log('=== DEBUGGING USER AND COMMUNITIES ===')
      console.log('Auth user object:', user)
      console.log('Current user ID:', currentUserId)

      // Fetch approved join requests to determine which communities user has joined
      let approvedCommunityIds: string[] = []
      try {
        const joinRequestsResponse = await api.joinRequests.getAll()
        console.log('Raw join requests response:', joinRequestsResponse)
        const allJoinRequests = joinRequestsResponse.data || []
        console.log('All join requests:', allJoinRequests)

        const myRequests = allJoinRequests.filter((request: any) => request.user_id === currentUserId)
        console.log('My join requests:', myRequests)

        const approvedRequests = myRequests.filter((request: any) => request.status === 'approved')
        console.log('My approved requests:', approvedRequests)

        approvedCommunityIds = approvedRequests.map((request: any) => request.community_id)
        console.log('Approved community IDs for current user:', approvedCommunityIds)
      } catch (joinReqError) {
        console.warn('Could not fetch join requests:', joinReqError)
        console.error('Join request error details:', joinReqError)
      }

      const transformedCommunities: Community[] = response.data.items.map((community: any) => {
        console.log('Raw community object:', community)

        // Check membership using approved join requests
        const isJoined = approvedCommunityIds.includes(community.id)

        console.log(`Community ${community.name}: user ${currentUserId} is ${isJoined ? 'joined' : 'not joined'}`)
        console.log(`  - Community ID:`, community.id)
>>>>>>> 704ad6cb
        console.log(`  - Current user ID:`, currentUserId)
        console.log(`  - Approved communities:`, approvedCommunityIds)

        return {
          ...community,
          isJoined,
          memberCount: 0, // We don't have member count data in new API
          tags: [community.community_category.name],
          coverImage: community.logo || '/placeholder-np7tk.png'
        }
      })

      setCommunities(transformedCommunities)
    } catch (err) {
      console.error('Failed to fetch communities:', err)
      setError('Failed to load communities')
    } finally {
      setLoading(false)
    }
  }

  useEffect(() => {
    // Only fetch communities when auth is not loading
    if (!authLoading) {
      fetchCommunities()
    }
  }, [user, authLoading]) // Re-fetch when user changes or auth loading completes

  const toggleJoinStatus = (communityId: string) => {
    setCommunities((prev) =>
      prev.map((community) =>
        community.id === communityId ? { ...community, isJoined: !community.isJoined } : community,
      ),
    )
  }

  const getCommunity = (communityId: string) => {
    return communities.find((community) => community.id === communityId)
  }

  const submitJoinRequest = async (communityId: string, message: string) => {
    try {
      setLoading(true)
      setError(null)

      // Get current user ID from auth context
      const currentUserId = user?.id || "USR-734-B" // Fallback to mock ID if no user

      console.log('Submitting join request:', { communityId, currentUserId, message })
      console.log('Real authenticated user:', user)
      
      try {
        // Try the join request admin system first (where admins can see requests)
        const response = await api.joinRequests.create(communityId, currentUserId, message)
        console.log('Join request submitted to admin system via API:', response)
        
        // Also add to mock service for immediate testing
        mockJoinRequestService.submitJoinRequest(communityId, currentUserId, message)
        
        return { success: true, message: 'Join request submitted successfully!' }
      } catch (apiError) {
        console.log('Admin system API failed, trying community system:', apiError)
        
        // Fallback to community system if admin system fails
        try {
          const response = await api.communities.requestJoin(communityId, currentUserId, message)
          console.log('Join request submitted to community system via API:', response)
          return { success: true, message: 'Join request submitted successfully!' }
        } catch (communityApiError) {
          console.log('Both APIs failed, using mock service:', communityApiError)
          // Fallback to mock service if both APIs fail
          const mockResponse = mockJoinRequestService.submitJoinRequest(communityId, currentUserId, message)
          return mockResponse
        }
      }
    } catch (err) {
      console.error('Failed to submit join request:', err)
      setError('Failed to submit join request')
      // Return error response format
      throw { success: false, message: 'Failed to submit join request' }
    } finally {
      setLoading(false)
    }
  }

  const getJoinRequests = async (communityId: string): Promise<JoinRequest[]> => {
    try {
      setLoading(true)
      setError(null)
      
      console.log('Fetching join requests for community:', communityId)
      
      try {
        // Try the real API first
        const response = await api.communities.getJoinRequests(communityId)
        console.log('Join requests response from API:', response)
        
        // Check if response has the expected structure
        if (response && response.data && Array.isArray(response.data) && response.data.length > 0) {
          console.log('Join requests data from API:', response.data)
          return response.data
        } else {
          console.log('API returned empty data, falling back to mock service')
          // Fallback to mock service if API returns empty
          const mockRequests = mockJoinRequestService.getJoinRequestsForCommunity(communityId)
          return mockRequests
        }
      } catch (apiError) {
        console.log('API failed, using mock service:', apiError)
        // Fallback to mock service if API fails
        const mockRequests = mockJoinRequestService.getJoinRequestsForCommunity(communityId)
        return mockRequests
      }
    } catch (err) {
      console.error('Failed to fetch join requests:', err)
      setError('Failed to fetch join requests')
      // Instead of throwing, return empty array so UI doesn't break
      return []
    } finally {
      setLoading(false)
    }
  }

  const approveJoinRequest = async (requestId: string) => {
    try {
      setLoading(true)
      setError(null)
      
      console.log('Approving join request:', requestId)
      
      try {
        // Try the real API first
        const response = await api.joinRequests.approve(requestId)
        console.log('Join request approved successfully via API:', response)
        
        // Also update mock service to keep consistency
        mockJoinRequestService.approveRequest(requestId)
        
        // Refresh communities to update membership status
        setTimeout(() => {
          fetchCommunities()
        }, 1000) // Give backend time to process the membership addition
        
        return response.data
      } catch (apiError) {
        console.log('API failed, using mock service:', apiError)
        // Fallback to mock service if API fails
        const result = mockJoinRequestService.approveRequest(requestId)
        
        // Still refresh communities
        setTimeout(() => {
          fetchCommunities()
        }, 1000)
        
        return result
      }
    } catch (err) {
      console.error('Failed to approve join request:', err)
      setError('Failed to approve join request')
      throw { success: false, message: 'Failed to approve join request' }
    } finally {
      setLoading(false)
    }
  }

  const rejectJoinRequest = async (requestId: string, reason?: string, adminMessage?: string) => {
    try {
      setLoading(true)
      setError(null)
      
      console.log('Rejecting join request:', { requestId, reason, adminMessage })
      
      try {
        // Try the real API first
        const response = await api.joinRequests.reject(requestId, reason, adminMessage)
        console.log('Join request rejected successfully via API:', response)
        
        // Also update mock service to keep consistency
        mockJoinRequestService.rejectRequest(requestId, reason, adminMessage)
        
        return response.data
      } catch (apiError) {
        console.log('API failed, using mock service:', apiError)
        // Fallback to mock service if API fails
        return mockJoinRequestService.rejectRequest(requestId, reason, adminMessage)
      }
    } catch (err) {
      console.error('Failed to reject join request:', err)
      setError('Failed to reject join request')
      throw { success: false, message: 'Failed to reject join request' }
    } finally {
      setLoading(false)
    }
  }

  const getAllJoinRequests = async (): Promise<JoinRequest[]> => {
    try {
      setLoading(true)
      setError(null)

      console.log('=== FETCHING ALL JOIN REQUESTS FOR ADMIN ===')
      console.log('Current user from auth context:', user)
      console.log('User ID:', user?.id)

      // Show which communities this user is admin of
      const userAdminCommunities = communities.filter(community =>
        community.admins?.some((admin: any) => admin.id === user?.id)
      )
      console.log('Communities where user is admin:', userAdminCommunities.map(c => ({
        id: c.id,
        name: c.name,
        adminIds: c.admins?.map((a: any) => a.id)
      })))

      try {
        // Use the admin endpoint since it's working perfectly
        const adminResponse = await api.joinRequests.getAll()
        console.log('Admin join requests response:', adminResponse)
        console.log('Expected to see requests for community IDs:', userAdminCommunities.map(c => c.id))
        
        // Handle different response formats
        let joinRequests: any[] = []
        if (adminResponse && adminResponse.data && Array.isArray(adminResponse.data)) {
          joinRequests = adminResponse.data
        } else if (adminResponse && Array.isArray(adminResponse)) {
          joinRequests = adminResponse
        } else {
          console.log('Admin API returned unexpected format, falling back to mock service')
          const mockRequests = mockJoinRequestService.getAllRequests()
          return mockRequests
        }
        
        if (joinRequests.length === 0) {
          console.log('No requests found, falling back to mock service')
          const mockRequests = mockJoinRequestService.getAllRequests()
          return mockRequests
        }
        
        // Transform the API response to match frontend expectations
        const transformedRequests: JoinRequest[] = joinRequests.map(req => ({
          id: req.id,
          user_id: req.user_id,
          community_id: req.community_id,
          message: req.message || '',
          status: req.status as 'pending' | 'approved' | 'rejected',
          created_at: req.created_at || new Date().toISOString(),
          user: req.user || {
            id: req.user_id,
            name: 'Unknown User',
            email: 'unknown@example.com'
          }
        }))
        
        console.log('Transformed join requests:', transformedRequests)
        return transformedRequests
        
      } catch (apiError) {
        console.log('API failed, using mock service:', apiError)
        // Fallback to mock service if API fails
        const mockRequests = mockJoinRequestService.getAllRequests()
        return mockRequests
      }
    } catch (err) {
      console.error('Failed to fetch all join requests:', err)
      setError('Failed to fetch join requests')
      // Instead of throwing, return empty array so UI doesn't break
      return []
    } finally {
      setLoading(false)
    }
  }

  const refreshCommunities = async () => {
    // Force refresh by clearing cache and refetching
    await fetchCommunities()
  }

  return (
    <CommunityContext.Provider value={{ 
      communities, 
      loading, 
      error, 
      toggleJoinStatus, 
      getCommunity, 
      submitJoinRequest, 
      getJoinRequests,
      getAllJoinRequests,
      approveJoinRequest,
      rejectJoinRequest,
      fetchCommunities,
      refreshCommunities
    }}>
      {children}
    </CommunityContext.Provider>
  )
}

export function useCommunity() {
  const context = useContext(CommunityContext)
  if (context === undefined) {
    throw new Error("useCommunity must be used within a CommunityProvider")
  }
  return context
}
<|MERGE_RESOLUTION|>--- conflicted
+++ resolved
@@ -1,428 +1,392 @@
-"use client"
-
-import { createContext, useContext, useState, useEffect, type ReactNode } from "react"
-import { api } from "@/app/lib/api"
-import { mockJoinRequestService } from "@/app/services/mock-join-requests"
-import { useAuth } from "./auth-context"
-
-interface Community {
-  id: string
-  name: string
-  description: string | null
-  logo: string | null
-  community_category: {
-    id: string
-    name: string
-  }
-  admins?: Array<{
-    id: string
-    name: string
-    email: string
-  }>
-  users?: Array<{
-    id: string
-    name: string
-    email: string
-  }>
-  isJoined?: boolean
-  memberCount?: number
-  tags?: string[]
-  coverImage?: string
-}
-
-interface JoinRequest {
-  id: string
-  user_id: string
-  community_id: string
-  message?: string
-  status: 'pending' | 'approved' | 'rejected'
-  created_at: string
-  user: {
-    id: string
-    name: string
-    email: string
-  }
-}
-
-interface CommunityContextType {
-  communities: Community[]
-  loading: boolean
-  error: string | null
-  toggleJoinStatus: (communityId: string) => void
-  getCommunity: (communityId: string) => Community | undefined
-  submitJoinRequest: (communityId: string, message: string) => Promise<{ success: boolean; message?: string }>
-  getJoinRequests: (communityId: string) => Promise<JoinRequest[]>
-  getAllJoinRequests: () => Promise<JoinRequest[]>
-  approveJoinRequest: (requestId: string) => Promise<{ success: boolean; message?: string }>
-  rejectJoinRequest: (requestId: string, reason?: string, adminMessage?: string) => Promise<{ success: boolean; message?: string }>
-  fetchCommunities: () => Promise<void>
-  refreshCommunities: () => Promise<void>
-}
-
-const CommunityContext = createContext<CommunityContextType | undefined>(undefined)
-
-
-export function CommunityProvider({ children }: { children: ReactNode }) {
-  const [communities, setCommunities] = useState<Community[]>([])
-  const [loading, setLoading] = useState(false)
-  const [error, setError] = useState<string | null>(null)
-  const { user, isLoading: authLoading } = useAuth()
-
-  const fetchCommunities = async () => {
-    try {
-      setLoading(true)
-      setError(null)
-      const response = await api.communities.getAll(1, 50)
-
-      // Get current user ID from auth context
-      const currentUserId = user?.id || "USR-734-B" // Fallback to mock ID if no user
-<<<<<<< HEAD
-      
-      const transformedCommunities: Community[] = (response.data as any).items.map((community: any) => {
-        // Check if current user is in the community's users or admins array (arrays contain user IDs as strings)
-        const isUserMember = community.users?.includes(currentUserId) || false
-        const isUserAdmin = community.admins?.includes(currentUserId) || false
-        const isJoined = isUserMember || isUserAdmin
-        
-        console.log(`Community ${community.name}: user ${currentUserId} is ${isJoined ? 'joined' : 'not joined'}`)
-        console.log(`  - Community users:`, community.users || [])
-        console.log(`  - Community admins:`, community.admins || [])
-=======
-      console.log('=== DEBUGGING USER AND COMMUNITIES ===')
-      console.log('Auth user object:', user)
-      console.log('Current user ID:', currentUserId)
-
-      // Fetch approved join requests to determine which communities user has joined
-      let approvedCommunityIds: string[] = []
-      try {
-        const joinRequestsResponse = await api.joinRequests.getAll()
-        console.log('Raw join requests response:', joinRequestsResponse)
-        const allJoinRequests = joinRequestsResponse.data || []
-        console.log('All join requests:', allJoinRequests)
-
-        const myRequests = allJoinRequests.filter((request: any) => request.user_id === currentUserId)
-        console.log('My join requests:', myRequests)
-
-        const approvedRequests = myRequests.filter((request: any) => request.status === 'approved')
-        console.log('My approved requests:', approvedRequests)
-
-        approvedCommunityIds = approvedRequests.map((request: any) => request.community_id)
-        console.log('Approved community IDs for current user:', approvedCommunityIds)
-      } catch (joinReqError) {
-        console.warn('Could not fetch join requests:', joinReqError)
-        console.error('Join request error details:', joinReqError)
-      }
-
-      const transformedCommunities: Community[] = response.data.items.map((community: any) => {
-        console.log('Raw community object:', community)
-
-        // Check membership using approved join requests
-        const isJoined = approvedCommunityIds.includes(community.id)
-
-        console.log(`Community ${community.name}: user ${currentUserId} is ${isJoined ? 'joined' : 'not joined'}`)
-        console.log(`  - Community ID:`, community.id)
->>>>>>> 704ad6cb
-        console.log(`  - Current user ID:`, currentUserId)
-        console.log(`  - Approved communities:`, approvedCommunityIds)
-
-        return {
-          ...community,
-          isJoined,
-          memberCount: 0, // We don't have member count data in new API
-          tags: [community.community_category.name],
-          coverImage: community.logo || '/placeholder-np7tk.png'
-        }
-      })
-
-      setCommunities(transformedCommunities)
-    } catch (err) {
-      console.error('Failed to fetch communities:', err)
-      setError('Failed to load communities')
-    } finally {
-      setLoading(false)
-    }
-  }
-
-  useEffect(() => {
-    // Only fetch communities when auth is not loading
-    if (!authLoading) {
-      fetchCommunities()
-    }
-  }, [user, authLoading]) // Re-fetch when user changes or auth loading completes
-
-  const toggleJoinStatus = (communityId: string) => {
-    setCommunities((prev) =>
-      prev.map((community) =>
-        community.id === communityId ? { ...community, isJoined: !community.isJoined } : community,
-      ),
-    )
-  }
-
-  const getCommunity = (communityId: string) => {
-    return communities.find((community) => community.id === communityId)
-  }
-
-  const submitJoinRequest = async (communityId: string, message: string) => {
-    try {
-      setLoading(true)
-      setError(null)
-
-      // Get current user ID from auth context
-      const currentUserId = user?.id || "USR-734-B" // Fallback to mock ID if no user
-
-      console.log('Submitting join request:', { communityId, currentUserId, message })
-      console.log('Real authenticated user:', user)
-      
-      try {
-        // Try the join request admin system first (where admins can see requests)
-        const response = await api.joinRequests.create(communityId, currentUserId, message)
-        console.log('Join request submitted to admin system via API:', response)
-        
-        // Also add to mock service for immediate testing
-        mockJoinRequestService.submitJoinRequest(communityId, currentUserId, message)
-        
-        return { success: true, message: 'Join request submitted successfully!' }
-      } catch (apiError) {
-        console.log('Admin system API failed, trying community system:', apiError)
-        
-        // Fallback to community system if admin system fails
-        try {
-          const response = await api.communities.requestJoin(communityId, currentUserId, message)
-          console.log('Join request submitted to community system via API:', response)
-          return { success: true, message: 'Join request submitted successfully!' }
-        } catch (communityApiError) {
-          console.log('Both APIs failed, using mock service:', communityApiError)
-          // Fallback to mock service if both APIs fail
-          const mockResponse = mockJoinRequestService.submitJoinRequest(communityId, currentUserId, message)
-          return mockResponse
-        }
-      }
-    } catch (err) {
-      console.error('Failed to submit join request:', err)
-      setError('Failed to submit join request')
-      // Return error response format
-      throw { success: false, message: 'Failed to submit join request' }
-    } finally {
-      setLoading(false)
-    }
-  }
-
-  const getJoinRequests = async (communityId: string): Promise<JoinRequest[]> => {
-    try {
-      setLoading(true)
-      setError(null)
-      
-      console.log('Fetching join requests for community:', communityId)
-      
-      try {
-        // Try the real API first
-        const response = await api.communities.getJoinRequests(communityId)
-        console.log('Join requests response from API:', response)
-        
-        // Check if response has the expected structure
-        if (response && response.data && Array.isArray(response.data) && response.data.length > 0) {
-          console.log('Join requests data from API:', response.data)
-          return response.data
-        } else {
-          console.log('API returned empty data, falling back to mock service')
-          // Fallback to mock service if API returns empty
-          const mockRequests = mockJoinRequestService.getJoinRequestsForCommunity(communityId)
-          return mockRequests
-        }
-      } catch (apiError) {
-        console.log('API failed, using mock service:', apiError)
-        // Fallback to mock service if API fails
-        const mockRequests = mockJoinRequestService.getJoinRequestsForCommunity(communityId)
-        return mockRequests
-      }
-    } catch (err) {
-      console.error('Failed to fetch join requests:', err)
-      setError('Failed to fetch join requests')
-      // Instead of throwing, return empty array so UI doesn't break
-      return []
-    } finally {
-      setLoading(false)
-    }
-  }
-
-  const approveJoinRequest = async (requestId: string) => {
-    try {
-      setLoading(true)
-      setError(null)
-      
-      console.log('Approving join request:', requestId)
-      
-      try {
-        // Try the real API first
-        const response = await api.joinRequests.approve(requestId)
-        console.log('Join request approved successfully via API:', response)
-        
-        // Also update mock service to keep consistency
-        mockJoinRequestService.approveRequest(requestId)
-        
-        // Refresh communities to update membership status
-        setTimeout(() => {
-          fetchCommunities()
-        }, 1000) // Give backend time to process the membership addition
-        
-        return response.data
-      } catch (apiError) {
-        console.log('API failed, using mock service:', apiError)
-        // Fallback to mock service if API fails
-        const result = mockJoinRequestService.approveRequest(requestId)
-        
-        // Still refresh communities
-        setTimeout(() => {
-          fetchCommunities()
-        }, 1000)
-        
-        return result
-      }
-    } catch (err) {
-      console.error('Failed to approve join request:', err)
-      setError('Failed to approve join request')
-      throw { success: false, message: 'Failed to approve join request' }
-    } finally {
-      setLoading(false)
-    }
-  }
-
-  const rejectJoinRequest = async (requestId: string, reason?: string, adminMessage?: string) => {
-    try {
-      setLoading(true)
-      setError(null)
-      
-      console.log('Rejecting join request:', { requestId, reason, adminMessage })
-      
-      try {
-        // Try the real API first
-        const response = await api.joinRequests.reject(requestId, reason, adminMessage)
-        console.log('Join request rejected successfully via API:', response)
-        
-        // Also update mock service to keep consistency
-        mockJoinRequestService.rejectRequest(requestId, reason, adminMessage)
-        
-        return response.data
-      } catch (apiError) {
-        console.log('API failed, using mock service:', apiError)
-        // Fallback to mock service if API fails
-        return mockJoinRequestService.rejectRequest(requestId, reason, adminMessage)
-      }
-    } catch (err) {
-      console.error('Failed to reject join request:', err)
-      setError('Failed to reject join request')
-      throw { success: false, message: 'Failed to reject join request' }
-    } finally {
-      setLoading(false)
-    }
-  }
-
-  const getAllJoinRequests = async (): Promise<JoinRequest[]> => {
-    try {
-      setLoading(true)
-      setError(null)
-
-      console.log('=== FETCHING ALL JOIN REQUESTS FOR ADMIN ===')
-      console.log('Current user from auth context:', user)
-      console.log('User ID:', user?.id)
-
-      // Show which communities this user is admin of
-      const userAdminCommunities = communities.filter(community =>
-        community.admins?.some((admin: any) => admin.id === user?.id)
-      )
-      console.log('Communities where user is admin:', userAdminCommunities.map(c => ({
-        id: c.id,
-        name: c.name,
-        adminIds: c.admins?.map((a: any) => a.id)
-      })))
-
-      try {
-        // Use the admin endpoint since it's working perfectly
-        const adminResponse = await api.joinRequests.getAll()
-        console.log('Admin join requests response:', adminResponse)
-        console.log('Expected to see requests for community IDs:', userAdminCommunities.map(c => c.id))
-        
-        // Handle different response formats
-        let joinRequests: any[] = []
-        if (adminResponse && adminResponse.data && Array.isArray(adminResponse.data)) {
-          joinRequests = adminResponse.data
-        } else if (adminResponse && Array.isArray(adminResponse)) {
-          joinRequests = adminResponse
-        } else {
-          console.log('Admin API returned unexpected format, falling back to mock service')
-          const mockRequests = mockJoinRequestService.getAllRequests()
-          return mockRequests
-        }
-        
-        if (joinRequests.length === 0) {
-          console.log('No requests found, falling back to mock service')
-          const mockRequests = mockJoinRequestService.getAllRequests()
-          return mockRequests
-        }
-        
-        // Transform the API response to match frontend expectations
-        const transformedRequests: JoinRequest[] = joinRequests.map(req => ({
-          id: req.id,
-          user_id: req.user_id,
-          community_id: req.community_id,
-          message: req.message || '',
-          status: req.status as 'pending' | 'approved' | 'rejected',
-          created_at: req.created_at || new Date().toISOString(),
-          user: req.user || {
-            id: req.user_id,
-            name: 'Unknown User',
-            email: 'unknown@example.com'
-          }
-        }))
-        
-        console.log('Transformed join requests:', transformedRequests)
-        return transformedRequests
-        
-      } catch (apiError) {
-        console.log('API failed, using mock service:', apiError)
-        // Fallback to mock service if API fails
-        const mockRequests = mockJoinRequestService.getAllRequests()
-        return mockRequests
-      }
-    } catch (err) {
-      console.error('Failed to fetch all join requests:', err)
-      setError('Failed to fetch join requests')
-      // Instead of throwing, return empty array so UI doesn't break
-      return []
-    } finally {
-      setLoading(false)
-    }
-  }
-
-  const refreshCommunities = async () => {
-    // Force refresh by clearing cache and refetching
-    await fetchCommunities()
-  }
-
-  return (
-    <CommunityContext.Provider value={{ 
-      communities, 
-      loading, 
-      error, 
-      toggleJoinStatus, 
-      getCommunity, 
-      submitJoinRequest, 
-      getJoinRequests,
-      getAllJoinRequests,
-      approveJoinRequest,
-      rejectJoinRequest,
-      fetchCommunities,
-      refreshCommunities
-    }}>
-      {children}
-    </CommunityContext.Provider>
-  )
-}
-
-export function useCommunity() {
-  const context = useContext(CommunityContext)
-  if (context === undefined) {
-    throw new Error("useCommunity must be used within a CommunityProvider")
-  }
-  return context
-}
+"use client"
+
+import { createContext, useContext, useState, useEffect, type ReactNode } from "react"
+import { api } from "@/app/lib/api"
+import { mockJoinRequestService } from "@/app/services/mock-join-requests"
+import { useAuth } from "./auth-context"
+
+interface Community {
+  id: string
+  name: string
+  description: string | null
+  logo: string | null
+  community_category: {
+    id: string
+    name: string
+  }
+  admins?: Array<{
+    id: string
+    name: string
+    email: string
+  }>
+  users?: Array<{
+    id: string
+    name: string
+    email: string
+  }>
+  isJoined?: boolean
+  memberCount?: number
+  tags?: string[]
+  coverImage?: string
+}
+
+interface JoinRequest {
+  id: string
+  user_id: string
+  community_id: string
+  message?: string
+  status: 'pending' | 'approved' | 'rejected'
+  created_at: string
+  user: {
+    id: string
+    name: string
+    email: string
+  }
+}
+
+interface CommunityContextType {
+  communities: Community[]
+  loading: boolean
+  error: string | null
+  toggleJoinStatus: (communityId: string) => void
+  getCommunity: (communityId: string) => Community | undefined
+  submitJoinRequest: (communityId: string, message: string) => Promise<{ success: boolean; message?: string }>
+  getJoinRequests: (communityId: string) => Promise<JoinRequest[]>
+  getAllJoinRequests: () => Promise<JoinRequest[]>
+  approveJoinRequest: (requestId: string) => Promise<{ success: boolean; message?: string }>
+  rejectJoinRequest: (requestId: string, reason?: string, adminMessage?: string) => Promise<{ success: boolean; message?: string }>
+  fetchCommunities: () => Promise<void>
+  refreshCommunities: () => Promise<void>
+}
+
+const CommunityContext = createContext<CommunityContextType | undefined>(undefined)
+
+
+export function CommunityProvider({ children }: { children: ReactNode }) {
+  const [communities, setCommunities] = useState<Community[]>([])
+  const [loading, setLoading] = useState(false)
+  const [error, setError] = useState<string | null>(null)
+  const { user, isLoading: authLoading } = useAuth()
+
+  const fetchCommunities = async () => {
+    try {
+      setLoading(true)
+      setError(null)
+      const response = await api.communities.getAll(1, 50)
+
+      // Get current user ID from auth context
+      const currentUserId = user?.id || "USR-734-B" // Fallback to mock ID if no user
+
+      const transformedCommunities: Community[] = (response.data as any).items.map((community: any) => {
+        // Check if current user is in the community's users or admins array (arrays contain user IDs as strings)
+        const isUserMember = community.users?.includes(currentUserId) || false
+        const isUserAdmin = community.admins?.includes(currentUserId) || false
+        const isJoined = isUserMember || isUserAdmin
+
+        console.log(`Community ${community.name}: user ${currentUserId} is ${isJoined ? 'joined' : 'not joined'}`)
+        console.log(`  - Community users:`, community.users || [])
+        console.log(`  - Community admins:`, community.admins || [])
+        console.log(`  - Current user ID:`, currentUserId)
+        console.log(`  - Is member:`, isUserMember, `Is admin:`, isUserAdmin)
+
+        return {
+          ...community,
+          isJoined,
+          memberCount: (community.users?.length || 0) + (community.admins?.length || 0),
+          tags: [community.community_category.name],
+          coverImage: community.logo || '/placeholder-np7tk.png'
+        }
+      })
+
+      setCommunities(transformedCommunities)
+    } catch (err) {
+      console.error('Failed to fetch communities:', err)
+      setError('Failed to load communities')
+    } finally {
+      setLoading(false)
+    }
+  }
+
+  useEffect(() => {
+    // Only fetch communities when auth is not loading
+    if (!authLoading) {
+      fetchCommunities()
+    }
+  }, [user, authLoading]) // Re-fetch when user changes or auth loading completes
+
+  const toggleJoinStatus = (communityId: string) => {
+    setCommunities((prev) =>
+      prev.map((community) =>
+        community.id === communityId ? { ...community, isJoined: !community.isJoined } : community,
+      ),
+    )
+  }
+
+  const getCommunity = (communityId: string) => {
+    return communities.find((community) => community.id === communityId)
+  }
+
+  const submitJoinRequest = async (communityId: string, message: string) => {
+    try {
+      setLoading(true)
+      setError(null)
+
+      // Get current user ID from auth context
+      const currentUserId = user?.id || "USR-734-B" // Fallback to mock ID if no user
+
+      console.log('Submitting join request:', { communityId, currentUserId, message })
+      console.log('Real authenticated user:', user)
+      
+      try {
+        // Try the join request admin system first (where admins can see requests)
+        const response = await api.joinRequests.create(communityId, currentUserId, message)
+        console.log('Join request submitted to admin system via API:', response)
+        
+        // Also add to mock service for immediate testing
+        mockJoinRequestService.submitJoinRequest(communityId, currentUserId, message)
+        
+        return { success: true, message: 'Join request submitted successfully!' }
+      } catch (apiError) {
+        console.log('Admin system API failed, trying community system:', apiError)
+        
+        // Fallback to community system if admin system fails
+        try {
+          const response = await api.communities.requestJoin(communityId, currentUserId, message)
+          console.log('Join request submitted to community system via API:', response)
+          return { success: true, message: 'Join request submitted successfully!' }
+        } catch (communityApiError) {
+          console.log('Both APIs failed, using mock service:', communityApiError)
+          // Fallback to mock service if both APIs fail
+          const mockResponse = mockJoinRequestService.submitJoinRequest(communityId, currentUserId, message)
+          return mockResponse
+        }
+      }
+    } catch (err) {
+      console.error('Failed to submit join request:', err)
+      setError('Failed to submit join request')
+      // Return error response format
+      throw { success: false, message: 'Failed to submit join request' }
+    } finally {
+      setLoading(false)
+    }
+  }
+
+  const getJoinRequests = async (communityId: string): Promise<JoinRequest[]> => {
+    try {
+      setLoading(true)
+      setError(null)
+      
+      console.log('Fetching join requests for community:', communityId)
+      
+      try {
+        // Try the real API first
+        const response = await api.communities.getJoinRequests(communityId)
+        console.log('Join requests response from API:', response)
+        
+        // Check if response has the expected structure
+        if (response && response.data && Array.isArray(response.data) && response.data.length > 0) {
+          console.log('Join requests data from API:', response.data)
+          return response.data
+        } else {
+          console.log('API returned empty data, falling back to mock service')
+          // Fallback to mock service if API returns empty
+          const mockRequests = mockJoinRequestService.getJoinRequestsForCommunity(communityId)
+          return mockRequests
+        }
+      } catch (apiError) {
+        console.log('API failed, using mock service:', apiError)
+        // Fallback to mock service if API fails
+        const mockRequests = mockJoinRequestService.getJoinRequestsForCommunity(communityId)
+        return mockRequests
+      }
+    } catch (err) {
+      console.error('Failed to fetch join requests:', err)
+      setError('Failed to fetch join requests')
+      // Instead of throwing, return empty array so UI doesn't break
+      return []
+    } finally {
+      setLoading(false)
+    }
+  }
+
+  const approveJoinRequest = async (requestId: string) => {
+    try {
+      setLoading(true)
+      setError(null)
+      
+      console.log('Approving join request:', requestId)
+      
+      try {
+        // Try the real API first
+        const response = await api.joinRequests.approve(requestId)
+        console.log('Join request approved successfully via API:', response)
+        
+        // Also update mock service to keep consistency
+        mockJoinRequestService.approveRequest(requestId)
+        
+        // Refresh communities to update membership status
+        setTimeout(() => {
+          fetchCommunities()
+        }, 1000) // Give backend time to process the membership addition
+        
+        return response.data
+      } catch (apiError) {
+        console.log('API failed, using mock service:', apiError)
+        // Fallback to mock service if API fails
+        const result = mockJoinRequestService.approveRequest(requestId)
+        
+        // Still refresh communities
+        setTimeout(() => {
+          fetchCommunities()
+        }, 1000)
+        
+        return result
+      }
+    } catch (err) {
+      console.error('Failed to approve join request:', err)
+      setError('Failed to approve join request')
+      throw { success: false, message: 'Failed to approve join request' }
+    } finally {
+      setLoading(false)
+    }
+  }
+
+  const rejectJoinRequest = async (requestId: string, reason?: string, adminMessage?: string) => {
+    try {
+      setLoading(true)
+      setError(null)
+      
+      console.log('Rejecting join request:', { requestId, reason, adminMessage })
+      
+      try {
+        // Try the real API first
+        const response = await api.joinRequests.reject(requestId, reason, adminMessage)
+        console.log('Join request rejected successfully via API:', response)
+        
+        // Also update mock service to keep consistency
+        mockJoinRequestService.rejectRequest(requestId, reason, adminMessage)
+        
+        return response.data
+      } catch (apiError) {
+        console.log('API failed, using mock service:', apiError)
+        // Fallback to mock service if API fails
+        return mockJoinRequestService.rejectRequest(requestId, reason, adminMessage)
+      }
+    } catch (err) {
+      console.error('Failed to reject join request:', err)
+      setError('Failed to reject join request')
+      throw { success: false, message: 'Failed to reject join request' }
+    } finally {
+      setLoading(false)
+    }
+  }
+
+  const getAllJoinRequests = async (): Promise<JoinRequest[]> => {
+    try {
+      setLoading(true)
+      setError(null)
+
+      console.log('=== FETCHING ALL JOIN REQUESTS FOR ADMIN ===')
+      console.log('Current user from auth context:', user)
+      console.log('User ID:', user?.id)
+
+      // Show which communities this user is admin of
+      const userAdminCommunities = communities.filter(community =>
+        community.admins?.some((admin: any) => admin.id === user?.id)
+      )
+      console.log('Communities where user is admin:', userAdminCommunities.map(c => ({
+        id: c.id,
+        name: c.name,
+        adminIds: c.admins?.map((a: any) => a.id)
+      })))
+
+      try {
+        // Use the admin endpoint since it's working perfectly
+        const adminResponse = await api.joinRequests.getAll()
+        console.log('Admin join requests response:', adminResponse)
+        console.log('Expected to see requests for community IDs:', userAdminCommunities.map(c => c.id))
+        
+        // Handle different response formats
+        let joinRequests: any[] = []
+        if (adminResponse && adminResponse.data && Array.isArray(adminResponse.data)) {
+          joinRequests = adminResponse.data
+        } else if (adminResponse && Array.isArray(adminResponse)) {
+          joinRequests = adminResponse
+        } else {
+          console.log('Admin API returned unexpected format, falling back to mock service')
+          const mockRequests = mockJoinRequestService.getAllRequests()
+          return mockRequests
+        }
+        
+        if (joinRequests.length === 0) {
+          console.log('No requests found, falling back to mock service')
+          const mockRequests = mockJoinRequestService.getAllRequests()
+          return mockRequests
+        }
+        
+        // Transform the API response to match frontend expectations
+        const transformedRequests: JoinRequest[] = joinRequests.map(req => ({
+          id: req.id,
+          user_id: req.user_id,
+          community_id: req.community_id,
+          message: req.message || '',
+          status: req.status as 'pending' | 'approved' | 'rejected',
+          created_at: req.created_at || new Date().toISOString(),
+          user: req.user || {
+            id: req.user_id,
+            name: 'Unknown User',
+            email: 'unknown@example.com'
+          }
+        }))
+        
+        console.log('Transformed join requests:', transformedRequests)
+        return transformedRequests
+        
+      } catch (apiError) {
+        console.log('API failed, using mock service:', apiError)
+        // Fallback to mock service if API fails
+        const mockRequests = mockJoinRequestService.getAllRequests()
+        return mockRequests
+      }
+    } catch (err) {
+      console.error('Failed to fetch all join requests:', err)
+      setError('Failed to fetch join requests')
+      // Instead of throwing, return empty array so UI doesn't break
+      return []
+    } finally {
+      setLoading(false)
+    }
+  }
+
+  const refreshCommunities = async () => {
+    // Force refresh by clearing cache and refetching
+    await fetchCommunities()
+  }
+
+  return (
+    <CommunityContext.Provider value={{ 
+      communities, 
+      loading, 
+      error, 
+      toggleJoinStatus, 
+      getCommunity, 
+      submitJoinRequest, 
+      getJoinRequests,
+      getAllJoinRequests,
+      approveJoinRequest,
+      rejectJoinRequest,
+      fetchCommunities,
+      refreshCommunities
+    }}>
+      {children}
+    </CommunityContext.Provider>
+  )
+}
+
+export function useCommunity() {
+  const context = useContext(CommunityContext)
+  if (context === undefined) {
+    throw new Error("useCommunity must be used within a CommunityProvider")
+  }
+  return context
+}