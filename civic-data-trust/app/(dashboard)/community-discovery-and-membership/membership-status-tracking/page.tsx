"use client"
import { useState } from "react"
import PlaceholderPage from "@/app/components/PlaceholderPage";
import { Card, CardContent, CardHeader, CardTitle } from "../../../components/ui/card"
import { Button } from "../../../components/ui/button"
import { Input } from "../../../components/ui/input"
import { Search, Filter, MoreHorizontal, MapPin, Clock, Shield } from "lucide-react"

<<<<<<< HEAD
type Agent = {
  id: string
  name: string
  status: string
  location: string
  lastSeen: string
  missions: number
  risk: string
=======
// Define a type for the agent object
interface Agent {
  id: string;
  name: string;
  status: string;
  location: string;
  lastSeen: string;
  missions: number;
  risk: string;
>>>>>>> fa9db0a1
}

export default function MembershipStatusTracking () {
    const [searchTerm, setSearchTerm] = useState("")
<<<<<<< HEAD
=======
  // Explicitly type the state to be Agent or null
>>>>>>> fa9db0a1
  const [selectedAgent, setSelectedAgent] = useState<Agent | null>(null)

  const agents: Agent[] = [ // Use the Agent type for the array
    {
      id: "G-078W",
      name: "VENGEFUL SPIRIT",
      status: "active",
      location: "Berlin",
      lastSeen: "2 min ago",
      missions: 47,
      risk: "high",
    },
    {
      id: "G-079X",
      name: "OBSIDIAN SENTINEL",
      status: "standby",
      location: "Tokyo",
      lastSeen: "15 min ago",
      missions: 32,
      risk: "medium",
    },
    {
      id: "G-080Y",
      name: "GHOSTLY FURY",
      status: "active",
      location: "Cairo",
      lastSeen: "1 min ago",
      missions: 63,
      risk: "high",
    },
    {
      id: "G-081Z",
      name: "CURSED REVENANT",
      status: "compromised",
      location: "Moscow",
      lastSeen: "3 hours ago",
      missions: 28,
      risk: "critical",
    },
    {
      id: "G-082A",
      name: "VENOMOUS SHADE",
      status: "active",
      location: "London",
      lastSeen: "5 min ago",
      missions: 41,
      risk: "medium",
    },
    {
      id: "G-083B",
      name: "MYSTIC ENIGMA",
      status: "training",
      location: "Base Alpha",
      lastSeen: "1 day ago",
      missions: 12,
      risk: "low",
    },
    {
      id: "G-084C",
      name: "WRAITH AVENGER",
      status: "active",
      location: "Paris",
      lastSeen: "8 min ago",
      missions: 55,
      risk: "high",
    },
    {
      id: "G-085D",
      name: "SPECTRAL FURY",
      status: "standby",
      location: "Sydney",
      lastSeen: "22 min ago",
      missions: 38,
      risk: "medium",
    },
  ]

  const filteredAgents = agents.filter(
    (agent) =>
      agent.name.toLowerCase().includes(searchTerm.toLowerCase()) ||
      agent.id.toLowerCase().includes(searchTerm.toLowerCase()),
  )

  return (
    <div className="p-6 space-y-6">
      {/* Header */}
      <div className="flex flex-col sm:flex-row justify-between items-start sm:items-center gap-4">
        <div>
          <h1 className="text-2xl font-bold dark:text-white tracking-wider">Membership Status Tracking</h1>
          <p className="text-sm text-neutral-400">Manage and monitor field operatives</p>
        </div>

      </div>


      {/* Agent List */}
      <Card className="dark:bg-neutral-900 border-neutral-700">
        <CardHeader>
          {/* <CardTitle className="text-sm font-medium dark:text-neutral-300 tracking-wider">AGENT ROSTER</CardTitle> */}
        </CardHeader>
        <CardContent>
          <div className="overflow-x-auto">
            <table className="w-full">
              <thead>
                <tr className="border-b border-neutral-700">
                  <th className="text-left py-3 px-4 text-xs font-medium text-neutral-500 racking-wider">ID</th>
                  <th className="text-left py-3 px-4 text-xs font-medium text-neutral-500 racking-wider">NAME</th>
                  <th className="text-left py-3 px-4 text-xs font-medium text-neutral-500 racking-wider">STATUS</th>
                  <th className="text-left py-3 px-4 text-xs font-medium text-neutral-500 racking-wider">LOCATION</th>
                  <th className="text-left py-3 px-4 text-xs font-medium text-neutral-500 racking-wider">LAST SEEN</th>
                  <th className="text-left py-3 px-4 text-xs font-medium text-neutral-500 racking-wider">COMMUNITY</th>
                 
                  <th className="text-left py-3 px-4 text-xs font-medium text-neutral-500 racking-wider">ACTIONS</th>
                </tr>
              </thead>
              <tbody>
                {filteredAgents.map((agent, index) => (
                  <tr
                    key={agent.id}
                    className={`border-b border-neutral-800 hover:bg-neutral-800 transition-colors cursor-pointer ${
                      index % 2 === 0 ? "bg-neutral-600 dark:bg-neutral-900 " : ""
                    }`}
                    onClick={() => setSelectedAgent(agent)}
                  >
                    <td className="py-3 px-4 text-sm dark:text-white font-mono">{agent.id}</td>
                    <td className="py-3 px-4 text-sm dark:text-white">{agent.name}</td>
                    <td className="py-3 px-4">
                      <div className="flex items-center gap-2">
                        <div
                          className={`w-2 h-2 rounded-full ${
                            agent.status === "active"
                              ? "bg-green-500"
                              : agent.status === "standby"
                                ? "bg-neutral-500"
                                : agent.status === "training"
                                  ? "bg-orange-500"
                                  : "bg-red-500"
                          }`}
                        ></div>
                        <span className="text-xs dark:text-neutral-300 uppercase tracking-wider">{agent.status}</span>
                      </div>
                    </td>
                    <td className="py-3 px-4">
                      <div className="flex items-center gap-2">
                        <MapPin className="w-3 h-3 dark:text-neutral-400" />
                        <span className="text-sm dark:text-neutral-300">{agent.location}</span>
                      </div>
                    </td>
                    <td className="py-3 px-4">
                      <div className="flex items-center gap-2">
                        <Clock className="w-3 h-3 dark:text-neutral-400" />
                        <span className="text-sm dark:text-neutral-300 font-mono">{agent.lastSeen}</span>
                      </div>
                    </td>
                    <td className="py-3 px-4 text-sm dark:text-white font-mono">{agent.missions}</td>
                  
                    <td className="py-3 px-4">
                      <Button variant="ghost" size="icon" className="text-neutral-400 hover:text-orange-500">
                        <MoreHorizontal className="w-4 h-4" />
                      </Button>
                    </td>
                  </tr>
                ))}
              </tbody>
            </table>
          </div>
        </CardContent>
      </Card>

      {/* Agent Detail Modal */}
      {selectedAgent && (
        <div className="fixed inset-0 dark:bg-black/50 flex items-center justify-center p-4 z-50">
          <Card className="bg-neutral-800 border-neutral-700 w-full max-w-2xl">
            <CardHeader className="flex flex-row items-center justify-between">
              <div>
                <CardTitle className="text-lg font-bold text-white tracking-wider">{selectedAgent.name}</CardTitle>
                <p className="text-sm text-neutral-400 font-mono">{selectedAgent.id}</p>
              </div>
              <Button
                variant="ghost"
                onClick={() => setSelectedAgent(null)}
                className="text-neutral-400 hover:text-white"
              >
                ✕
              </Button>
            </CardHeader>
            <CardContent className="space-y-4">
              <div className="grid grid-cols-2 gap-4">
                <div>
                  <p className="text-xs text-neutral-400 tracking-wider mb-1">STATUS</p>
                  <div className="flex items-center gap-2">
                    <div
                      className={`w-2 h-2 rounded-full ${
                        selectedAgent.status === "active"
                          ? "bg-white"
                          : selectedAgent.status === "standby"
                            ? "bg-neutral-500"
                            : selectedAgent.status === "training"
                              ? "bg-orange-500"
                              : "bg-red-500"
                      }`}
                    ></div>
                    <span className="text-sm text-white uppercase tracking-wider">{selectedAgent.status}</span>
                  </div>
                </div>
                <div>
                  <p className="text-xs text-neutral-400 tracking-wider mb-1">LOCATION</p>
                  <p className="text-sm text-white">{selectedAgent.location}</p>
                </div>
                <div>
                  <p className="text-xs text-neutral-400 tracking-wider mb-1">MISSIONS COMPLETED</p>
                  <p className="text-sm text-white font-mono">{selectedAgent.missions}</p>
                </div>
                <div>
                  <p className="text-xs text-neutral-400 tracking-wider mb-1">RISK LEVEL</p>
                  <span
                    className={`text-xs px-2 py-1 rounded uppercase tracking-wider ${
                      selectedAgent.risk === "critical"
                        ? "bg-red-500/20 text-red-500"
                        : selectedAgent.risk === "high"
                          ? "bg-orange-500/20 text-orange-500"
                          : selectedAgent.risk === "medium"
                            ? "bg-neutral-500/20 text-neutral-300"
                            : "bg-white/20 text-white"
                    }`}
                  >
                    {selectedAgent.risk}
                  </span>
                </div>
              </div>
              <div className="flex gap-2 pt-4">
                <Button className="bg-orange-500 hover:bg-orange-600 text-white">Assign Mission</Button>
                <Button
                  variant="outline"
                  className="border-neutral-700 text-neutral-400 hover:bg-neutral-800 hover:text-neutral-300 bg-transparent"
                >
                  View History
                </Button>
                <Button
                  variant="outline"
                  className="border-neutral-700 text-neutral-400 hover:bg-neutral-800 hover:text-neutral-300 bg-transparent"
                >
                  Send Message
                </Button>
              </div>
            </CardContent>
          </Card>
        </div>
      )}
    </div>
  );
}<|MERGE_RESOLUTION|>--- conflicted
+++ resolved
@@ -1,288 +1,274 @@
-"use client"
-import { useState } from "react"
-import PlaceholderPage from "@/app/components/PlaceholderPage";
-import { Card, CardContent, CardHeader, CardTitle } from "../../../components/ui/card"
-import { Button } from "../../../components/ui/button"
-import { Input } from "../../../components/ui/input"
-import { Search, Filter, MoreHorizontal, MapPin, Clock, Shield } from "lucide-react"
-
-<<<<<<< HEAD
-type Agent = {
-  id: string
-  name: string
-  status: string
-  location: string
-  lastSeen: string
-  missions: number
-  risk: string
-=======
-// Define a type for the agent object
-interface Agent {
-  id: string;
-  name: string;
-  status: string;
-  location: string;
-  lastSeen: string;
-  missions: number;
-  risk: string;
->>>>>>> fa9db0a1
-}
-
-export default function MembershipStatusTracking () {
-    const [searchTerm, setSearchTerm] = useState("")
-<<<<<<< HEAD
-=======
-  // Explicitly type the state to be Agent or null
->>>>>>> fa9db0a1
-  const [selectedAgent, setSelectedAgent] = useState<Agent | null>(null)
-
-  const agents: Agent[] = [ // Use the Agent type for the array
-    {
-      id: "G-078W",
-      name: "VENGEFUL SPIRIT",
-      status: "active",
-      location: "Berlin",
-      lastSeen: "2 min ago",
-      missions: 47,
-      risk: "high",
-    },
-    {
-      id: "G-079X",
-      name: "OBSIDIAN SENTINEL",
-      status: "standby",
-      location: "Tokyo",
-      lastSeen: "15 min ago",
-      missions: 32,
-      risk: "medium",
-    },
-    {
-      id: "G-080Y",
-      name: "GHOSTLY FURY",
-      status: "active",
-      location: "Cairo",
-      lastSeen: "1 min ago",
-      missions: 63,
-      risk: "high",
-    },
-    {
-      id: "G-081Z",
-      name: "CURSED REVENANT",
-      status: "compromised",
-      location: "Moscow",
-      lastSeen: "3 hours ago",
-      missions: 28,
-      risk: "critical",
-    },
-    {
-      id: "G-082A",
-      name: "VENOMOUS SHADE",
-      status: "active",
-      location: "London",
-      lastSeen: "5 min ago",
-      missions: 41,
-      risk: "medium",
-    },
-    {
-      id: "G-083B",
-      name: "MYSTIC ENIGMA",
-      status: "training",
-      location: "Base Alpha",
-      lastSeen: "1 day ago",
-      missions: 12,
-      risk: "low",
-    },
-    {
-      id: "G-084C",
-      name: "WRAITH AVENGER",
-      status: "active",
-      location: "Paris",
-      lastSeen: "8 min ago",
-      missions: 55,
-      risk: "high",
-    },
-    {
-      id: "G-085D",
-      name: "SPECTRAL FURY",
-      status: "standby",
-      location: "Sydney",
-      lastSeen: "22 min ago",
-      missions: 38,
-      risk: "medium",
-    },
-  ]
-
-  const filteredAgents = agents.filter(
-    (agent) =>
-      agent.name.toLowerCase().includes(searchTerm.toLowerCase()) ||
-      agent.id.toLowerCase().includes(searchTerm.toLowerCase()),
-  )
-
-  return (
-    <div className="p-6 space-y-6">
-      {/* Header */}
-      <div className="flex flex-col sm:flex-row justify-between items-start sm:items-center gap-4">
-        <div>
-          <h1 className="text-2xl font-bold dark:text-white tracking-wider">Membership Status Tracking</h1>
-          <p className="text-sm text-neutral-400">Manage and monitor field operatives</p>
-        </div>
-
-      </div>
-
-
-      {/* Agent List */}
-      <Card className="dark:bg-neutral-900 border-neutral-700">
-        <CardHeader>
-          {/* <CardTitle className="text-sm font-medium dark:text-neutral-300 tracking-wider">AGENT ROSTER</CardTitle> */}
-        </CardHeader>
-        <CardContent>
-          <div className="overflow-x-auto">
-            <table className="w-full">
-              <thead>
-                <tr className="border-b border-neutral-700">
-                  <th className="text-left py-3 px-4 text-xs font-medium text-neutral-500 racking-wider">ID</th>
-                  <th className="text-left py-3 px-4 text-xs font-medium text-neutral-500 racking-wider">NAME</th>
-                  <th className="text-left py-3 px-4 text-xs font-medium text-neutral-500 racking-wider">STATUS</th>
-                  <th className="text-left py-3 px-4 text-xs font-medium text-neutral-500 racking-wider">LOCATION</th>
-                  <th className="text-left py-3 px-4 text-xs font-medium text-neutral-500 racking-wider">LAST SEEN</th>
-                  <th className="text-left py-3 px-4 text-xs font-medium text-neutral-500 racking-wider">COMMUNITY</th>
-                 
-                  <th className="text-left py-3 px-4 text-xs font-medium text-neutral-500 racking-wider">ACTIONS</th>
-                </tr>
-              </thead>
-              <tbody>
-                {filteredAgents.map((agent, index) => (
-                  <tr
-                    key={agent.id}
-                    className={`border-b border-neutral-800 hover:bg-neutral-800 transition-colors cursor-pointer ${
-                      index % 2 === 0 ? "bg-neutral-600 dark:bg-neutral-900 " : ""
-                    }`}
-                    onClick={() => setSelectedAgent(agent)}
-                  >
-                    <td className="py-3 px-4 text-sm dark:text-white font-mono">{agent.id}</td>
-                    <td className="py-3 px-4 text-sm dark:text-white">{agent.name}</td>
-                    <td className="py-3 px-4">
-                      <div className="flex items-center gap-2">
-                        <div
-                          className={`w-2 h-2 rounded-full ${
-                            agent.status === "active"
-                              ? "bg-green-500"
-                              : agent.status === "standby"
-                                ? "bg-neutral-500"
-                                : agent.status === "training"
-                                  ? "bg-orange-500"
-                                  : "bg-red-500"
-                          }`}
-                        ></div>
-                        <span className="text-xs dark:text-neutral-300 uppercase tracking-wider">{agent.status}</span>
-                      </div>
-                    </td>
-                    <td className="py-3 px-4">
-                      <div className="flex items-center gap-2">
-                        <MapPin className="w-3 h-3 dark:text-neutral-400" />
-                        <span className="text-sm dark:text-neutral-300">{agent.location}</span>
-                      </div>
-                    </td>
-                    <td className="py-3 px-4">
-                      <div className="flex items-center gap-2">
-                        <Clock className="w-3 h-3 dark:text-neutral-400" />
-                        <span className="text-sm dark:text-neutral-300 font-mono">{agent.lastSeen}</span>
-                      </div>
-                    </td>
-                    <td className="py-3 px-4 text-sm dark:text-white font-mono">{agent.missions}</td>
-                  
-                    <td className="py-3 px-4">
-                      <Button variant="ghost" size="icon" className="text-neutral-400 hover:text-orange-500">
-                        <MoreHorizontal className="w-4 h-4" />
-                      </Button>
-                    </td>
-                  </tr>
-                ))}
-              </tbody>
-            </table>
-          </div>
-        </CardContent>
-      </Card>
-
-      {/* Agent Detail Modal */}
-      {selectedAgent && (
-        <div className="fixed inset-0 dark:bg-black/50 flex items-center justify-center p-4 z-50">
-          <Card className="bg-neutral-800 border-neutral-700 w-full max-w-2xl">
-            <CardHeader className="flex flex-row items-center justify-between">
-              <div>
-                <CardTitle className="text-lg font-bold text-white tracking-wider">{selectedAgent.name}</CardTitle>
-                <p className="text-sm text-neutral-400 font-mono">{selectedAgent.id}</p>
-              </div>
-              <Button
-                variant="ghost"
-                onClick={() => setSelectedAgent(null)}
-                className="text-neutral-400 hover:text-white"
-              >
-                ✕
-              </Button>
-            </CardHeader>
-            <CardContent className="space-y-4">
-              <div className="grid grid-cols-2 gap-4">
-                <div>
-                  <p className="text-xs text-neutral-400 tracking-wider mb-1">STATUS</p>
-                  <div className="flex items-center gap-2">
-                    <div
-                      className={`w-2 h-2 rounded-full ${
-                        selectedAgent.status === "active"
-                          ? "bg-white"
-                          : selectedAgent.status === "standby"
-                            ? "bg-neutral-500"
-                            : selectedAgent.status === "training"
-                              ? "bg-orange-500"
-                              : "bg-red-500"
-                      }`}
-                    ></div>
-                    <span className="text-sm text-white uppercase tracking-wider">{selectedAgent.status}</span>
-                  </div>
-                </div>
-                <div>
-                  <p className="text-xs text-neutral-400 tracking-wider mb-1">LOCATION</p>
-                  <p className="text-sm text-white">{selectedAgent.location}</p>
-                </div>
-                <div>
-                  <p className="text-xs text-neutral-400 tracking-wider mb-1">MISSIONS COMPLETED</p>
-                  <p className="text-sm text-white font-mono">{selectedAgent.missions}</p>
-                </div>
-                <div>
-                  <p className="text-xs text-neutral-400 tracking-wider mb-1">RISK LEVEL</p>
-                  <span
-                    className={`text-xs px-2 py-1 rounded uppercase tracking-wider ${
-                      selectedAgent.risk === "critical"
-                        ? "bg-red-500/20 text-red-500"
-                        : selectedAgent.risk === "high"
-                          ? "bg-orange-500/20 text-orange-500"
-                          : selectedAgent.risk === "medium"
-                            ? "bg-neutral-500/20 text-neutral-300"
-                            : "bg-white/20 text-white"
-                    }`}
-                  >
-                    {selectedAgent.risk}
-                  </span>
-                </div>
-              </div>
-              <div className="flex gap-2 pt-4">
-                <Button className="bg-orange-500 hover:bg-orange-600 text-white">Assign Mission</Button>
-                <Button
-                  variant="outline"
-                  className="border-neutral-700 text-neutral-400 hover:bg-neutral-800 hover:text-neutral-300 bg-transparent"
-                >
-                  View History
-                </Button>
-                <Button
-                  variant="outline"
-                  className="border-neutral-700 text-neutral-400 hover:bg-neutral-800 hover:text-neutral-300 bg-transparent"
-                >
-                  Send Message
-                </Button>
-              </div>
-            </CardContent>
-          </Card>
-        </div>
-      )}
-    </div>
-  );
+"use client"
+import { useState } from "react"
+import PlaceholderPage from "@/app/components/PlaceholderPage";
+import { Card, CardContent, CardHeader, CardTitle } from "../../../components/ui/card"
+import { Button } from "../../../components/ui/button"
+import { Input } from "../../../components/ui/input"
+import { Search, Filter, MoreHorizontal, MapPin, Clock, Shield } from "lucide-react"
+
+// Define a type for the agent object
+interface Agent {
+  id: string
+  name: string
+  status: string
+  location: string
+  lastSeen: string
+  missions: number
+  risk: string
+}
+
+export default function MembershipStatusTracking () {
+    const [searchTerm, setSearchTerm] = useState("")
+  // Explicitly type the state to be Agent or null
+  const [selectedAgent, setSelectedAgent] = useState<Agent | null>(null)
+
+  const agents: Agent[] = [ // Use the Agent type for the array
+    {
+      id: "G-078W",
+      name: "VENGEFUL SPIRIT",
+      status: "active",
+      location: "Berlin",
+      lastSeen: "2 min ago",
+      missions: 47,
+      risk: "high",
+    },
+    {
+      id: "G-079X",
+      name: "OBSIDIAN SENTINEL",
+      status: "standby",
+      location: "Tokyo",
+      lastSeen: "15 min ago",
+      missions: 32,
+      risk: "medium",
+    },
+    {
+      id: "G-080Y",
+      name: "GHOSTLY FURY",
+      status: "active",
+      location: "Cairo",
+      lastSeen: "1 min ago",
+      missions: 63,
+      risk: "high",
+    },
+    {
+      id: "G-081Z",
+      name: "CURSED REVENANT",
+      status: "compromised",
+      location: "Moscow",
+      lastSeen: "3 hours ago",
+      missions: 28,
+      risk: "critical",
+    },
+    {
+      id: "G-082A",
+      name: "VENOMOUS SHADE",
+      status: "active",
+      location: "London",
+      lastSeen: "5 min ago",
+      missions: 41,
+      risk: "medium",
+    },
+    {
+      id: "G-083B",
+      name: "MYSTIC ENIGMA",
+      status: "training",
+      location: "Base Alpha",
+      lastSeen: "1 day ago",
+      missions: 12,
+      risk: "low",
+    },
+    {
+      id: "G-084C",
+      name: "WRAITH AVENGER",
+      status: "active",
+      location: "Paris",
+      lastSeen: "8 min ago",
+      missions: 55,
+      risk: "high",
+    },
+    {
+      id: "G-085D",
+      name: "SPECTRAL FURY",
+      status: "standby",
+      location: "Sydney",
+      lastSeen: "22 min ago",
+      missions: 38,
+      risk: "medium",
+    },
+  ]
+
+  const filteredAgents = agents.filter(
+    (agent) =>
+      agent.name.toLowerCase().includes(searchTerm.toLowerCase()) ||
+      agent.id.toLowerCase().includes(searchTerm.toLowerCase()),
+  )
+
+  return (
+    <div className="p-6 space-y-6">
+      {/* Header */}
+      <div className="flex flex-col sm:flex-row justify-between items-start sm:items-center gap-4">
+        <div>
+          <h1 className="text-2xl font-bold dark:text-white tracking-wider">Membership Status Tracking</h1>
+          <p className="text-sm text-neutral-400">Manage and monitor field operatives</p>
+        </div>
+
+      </div>
+
+
+      {/* Agent List */}
+      <Card className="dark:bg-neutral-900 border-neutral-700">
+        <CardHeader>
+          {/* <CardTitle className="text-sm font-medium dark:text-neutral-300 tracking-wider">AGENT ROSTER</CardTitle> */}
+        </CardHeader>
+        <CardContent>
+          <div className="overflow-x-auto">
+            <table className="w-full">
+              <thead>
+                <tr className="border-b border-neutral-700">
+                  <th className="text-left py-3 px-4 text-xs font-medium text-neutral-500 racking-wider">ID</th>
+                  <th className="text-left py-3 px-4 text-xs font-medium text-neutral-500 racking-wider">NAME</th>
+                  <th className="text-left py-3 px-4 text-xs font-medium text-neutral-500 racking-wider">STATUS</th>
+                  <th className="text-left py-3 px-4 text-xs font-medium text-neutral-500 racking-wider">LOCATION</th>
+                  <th className="text-left py-3 px-4 text-xs font-medium text-neutral-500 racking-wider">LAST SEEN</th>
+                  <th className="text-left py-3 px-4 text-xs font-medium text-neutral-500 racking-wider">COMMUNITY</th>
+                 
+                  <th className="text-left py-3 px-4 text-xs font-medium text-neutral-500 racking-wider">ACTIONS</th>
+                </tr>
+              </thead>
+              <tbody>
+                {filteredAgents.map((agent, index) => (
+                  <tr
+                    key={agent.id}
+                    className={`border-b border-neutral-800 hover:bg-neutral-800 transition-colors cursor-pointer ${
+                      index % 2 === 0 ? "bg-neutral-600 dark:bg-neutral-900 " : ""
+                    }`}
+                    onClick={() => setSelectedAgent(agent)}
+                  >
+                    <td className="py-3 px-4 text-sm dark:text-white font-mono">{agent.id}</td>
+                    <td className="py-3 px-4 text-sm dark:text-white">{agent.name}</td>
+                    <td className="py-3 px-4">
+                      <div className="flex items-center gap-2">
+                        <div
+                          className={`w-2 h-2 rounded-full ${
+                            agent.status === "active"
+                              ? "bg-green-500"
+                              : agent.status === "standby"
+                                ? "bg-neutral-500"
+                                : agent.status === "training"
+                                  ? "bg-orange-500"
+                                  : "bg-red-500"
+                          }`}
+                        ></div>
+                        <span className="text-xs dark:text-neutral-300 uppercase tracking-wider">{agent.status}</span>
+                      </div>
+                    </td>
+                    <td className="py-3 px-4">
+                      <div className="flex items-center gap-2">
+                        <MapPin className="w-3 h-3 dark:text-neutral-400" />
+                        <span className="text-sm dark:text-neutral-300">{agent.location}</span>
+                      </div>
+                    </td>
+                    <td className="py-3 px-4">
+                      <div className="flex items-center gap-2">
+                        <Clock className="w-3 h-3 dark:text-neutral-400" />
+                        <span className="text-sm dark:text-neutral-300 font-mono">{agent.lastSeen}</span>
+                      </div>
+                    </td>
+                    <td className="py-3 px-4 text-sm dark:text-white font-mono">{agent.missions}</td>
+                  
+                    <td className="py-3 px-4">
+                      <Button variant="ghost" size="icon" className="text-neutral-400 hover:text-orange-500">
+                        <MoreHorizontal className="w-4 h-4" />
+                      </Button>
+                    </td>
+                  </tr>
+                ))}
+              </tbody>
+            </table>
+          </div>
+        </CardContent>
+      </Card>
+
+      {/* Agent Detail Modal */}
+      {selectedAgent && (
+        <div className="fixed inset-0 dark:bg-black/50 flex items-center justify-center p-4 z-50">
+          <Card className="bg-neutral-800 border-neutral-700 w-full max-w-2xl">
+            <CardHeader className="flex flex-row items-center justify-between">
+              <div>
+                <CardTitle className="text-lg font-bold text-white tracking-wider">{selectedAgent.name}</CardTitle>
+                <p className="text-sm text-neutral-400 font-mono">{selectedAgent.id}</p>
+              </div>
+              <Button
+                variant="ghost"
+                onClick={() => setSelectedAgent(null)}
+                className="text-neutral-400 hover:text-white"
+              >
+                ✕
+              </Button>
+            </CardHeader>
+            <CardContent className="space-y-4">
+              <div className="grid grid-cols-2 gap-4">
+                <div>
+                  <p className="text-xs text-neutral-400 tracking-wider mb-1">STATUS</p>
+                  <div className="flex items-center gap-2">
+                    <div
+                      className={`w-2 h-2 rounded-full ${
+                        selectedAgent.status === "active"
+                          ? "bg-white"
+                          : selectedAgent.status === "standby"
+                            ? "bg-neutral-500"
+                            : selectedAgent.status === "training"
+                              ? "bg-orange-500"
+                              : "bg-red-500"
+                      }`}
+                    ></div>
+                    <span className="text-sm text-white uppercase tracking-wider">{selectedAgent.status}</span>
+                  </div>
+                </div>
+                <div>
+                  <p className="text-xs text-neutral-400 tracking-wider mb-1">LOCATION</p>
+                  <p className="text-sm text-white">{selectedAgent.location}</p>
+                </div>
+                <div>
+                  <p className="text-xs text-neutral-400 tracking-wider mb-1">MISSIONS COMPLETED</p>
+                  <p className="text-sm text-white font-mono">{selectedAgent.missions}</p>
+                </div>
+                <div>
+                  <p className="text-xs text-neutral-400 tracking-wider mb-1">RISK LEVEL</p>
+                  <span
+                    className={`text-xs px-2 py-1 rounded uppercase tracking-wider ${
+                      selectedAgent.risk === "critical"
+                        ? "bg-red-500/20 text-red-500"
+                        : selectedAgent.risk === "high"
+                          ? "bg-orange-500/20 text-orange-500"
+                          : selectedAgent.risk === "medium"
+                            ? "bg-neutral-500/20 text-neutral-300"
+                            : "bg-white/20 text-white"
+                    }`}
+                  >
+                    {selectedAgent.risk}
+                  </span>
+                </div>
+              </div>
+              <div className="flex gap-2 pt-4">
+                <Button className="bg-orange-500 hover:bg-orange-600 text-white">Assign Mission</Button>
+                <Button
+                  variant="outline"
+                  className="border-neutral-700 text-neutral-400 hover:bg-neutral-800 hover:text-neutral-300 bg-transparent"
+                >
+                  View History
+                </Button>
+                <Button
+                  variant="outline"
+                  className="border-neutral-700 text-neutral-400 hover:bg-neutral-800 hover:text-neutral-300 bg-transparent"
+                >
+                  Send Message
+                </Button>
+              </div>
+            </CardContent>
+          </Card>
+        </div>
+      )}
+    </div>
+  );
 }